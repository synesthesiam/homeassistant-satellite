# Home Assistant Satellite

Python-based satellite for [Assist](https://www.home-assistant.io/voice_control/) that streams audio to Home Assistant from a microphone.

You must have the [openWakeWord add-on](https://my.home-assistant.io/redirect/supervisor_addon/?addon=47701997_openwakeword&repository_url=https%3A%2F%2Fgithub.com%2Frhasspy%2Fhassio-addons) installed.


## Requirements

* Python 3.9 or higher
* ffmpeg
* alsa-utils (for `arecord` and `aplay`)


## Installation

Install Python and the required system dependencies:

``` sh
sudo apt-get update
sudo apt-get install python3 python3-pip python3-venv \
                     alsa-utils git

sudo apt-get install --no-install-recommends \
                     ffmpeg
```

Clone the repository and run the setup script:

``` sh
git clone https://github.com/synesthesiam/homeassistant-satellite.git
cd homeassistant-satellite
script/setup
```

This will create a virtual environment and install the package.

## Long-Lived Access Token

You must create a long-lived access token in Home Assistant for the satellite to access the websocket API.

1. Go to your profile page in Home Assistant
2. Scroll down to "Long-lived access tokens"
3. Click "Create token"
4. Enter a name and click "OK"
5. Copy the **entire token** using the copy button provided
6. Save the token somewhere you can paste from later


## Running

``` sh
script/run --host <IP> --token <TOKEN>
```

where `<IP>` is the IP address of your Home Assistant server and `<TOKEN>` is the long-lived access token.

This will stream audio from the default microphone to your preferred pipeline in Home Assistant.

See `--help` for more options

### Feedback Sounds

Use `--awake-sound <WAV>` and `--done-sound <WAV>` to play sounds when the wake word is detected and when a voice command is finished.

For example:

``` sh
script/run ... --awake-sound sounds/awake.wav --done-sound sounds/done.wav
```

### Pipeline Name

The preferred pipeline will be run by default, but you change this with `--pipeline <NAME>` where `<NAME>` is the name of the pipeline you'd like to run instead.

### Change Microphone/Speaker

Run `arecord -L` to list available input devices. Pick devices that start with `plughw:` because they will perform software audio conversions. Use `--mic-device plughw:...` to use a specific input device.

Run `aplay -L` to list available output devices. Pick devices that start with `plughw:` because they will perform software audio conversions. Use `--snd-device plughw:...` to use a specific output device.

### Voice Activity Detection

For fast but inaccurate speech detection:

``` sh
.venv/bin/pip3 install .[webrtc]
```

and

``` sh
script/run ... --vad webrtcvad
```

For much better (but slower) speech detection, use [silero VAD](https://github.com/snakers4/silero-vad/) with:

``` sh
.venv/bin/pip3 install \
  --find-links https://synesthesiam.github.io/prebuilt-apps/ \
  .[silerovad]
```

and

``` sh
script/run ... --vad silero
```

**NOTE:** The `--find-links` option is only necessary on 32-bit ARM systems because Microsoft does not build `onnxruntime` wheels for them.

### Audio Enhancements

Make use of [webrtc-noise-gain](https://github.com/rhasspy/webrtc-noise-gain) with:

``` sh
.venv/bin/pip3 install .[webrtc]
```

Use `--noise-suppression <NS>` suppress background noise, such as fans (0-4 with 4 being max suppression, default: 0).

Use`--auto-gain <AG>` to automatically increase the microphone volume (0-31 with 31 being the loudest, default: 0).

Use`--volume-multiplier <VM>` to multiply volume by `<VM>` so 2.0 would be twice as loud (default: 1.0).

### HTTPS

If your Home Assistant server uses https, you will need to add `--protocol https` to your command.


### PulseAudio / PipeWire

Enable [PulseAudio](https://www.freedesktop.org/wiki/Software/PulseAudio/) /
[PipeWire](https://pipewire.org/) support with:

``` sh
sudo apt-get install libpulse0

.venv/bin/pip3 install .[pulseaudio]
```

Use `--pulseaudio` to record and play audio via PulseAudio or PipeWire. A socket
or hostname can be optionally provided as `--pulseaudio=<socket|host>`.

When using PulseAudio, ducking and acoustic echo cancelation are available to
facilitate cases when the satellite is simultaneously used to play music,
movies, etc. Such sounds are captured by the microphone, together with the
user's voice, and interfere wake word detection and speech recognition.

`--echo-cancel` enables PulseAudio's acoustic echo cancelation, which removes
playback sounds from the captured audio, making wake word detection easier.

`--ducking=<vol>` sets the volume of all playback streams to `<vol>`
(eg `0.2` for 20%) after the wake word is detected and until the pipeline
finishes, making speech recognition easier.


## Running as a Service

You can run homeassistant-satellite as a systemd service by first creating a service file:

``` sh
sudo systemctl edit --force --full homeassistant-satellite.service
```

Paste in the following template, and change both `/home/pi/homeassistant-satellite` and the `script/run` arguments to match your set up:

``` text
[Unit]
Description=Home Assistant Satellite
Wants=network-online.target
After=network-online.target

[Service]
Type=simple
ExecStart=/home/pi/homeassistant-satellite/script/run --host <host> --token <token>
WorkingDirectory=/home/pi/homeassistant-satellite
Restart=always
RestartSec=1

[Install]
WantedBy=default.target
```

Save the file and exit your editor. Next, enable the service to start at boot and run it:

``` sh
sudo systemctl enable --now homeassistant-satellite.service
```

(you may need to hit CTRL+C to get back to a shell prompt)

With the service running, you can view logs in real-time with:

``` sh
journalctl -u homeassistant-satellite.service -f
```

Disable and stop the service with:

``` sh
sudo systemctl disable --now homeassistant-satellite.service
```


<<<<<<< HEAD
### Running in docker

cmd:

```bash
docker run --rm -ti --name "homeassistant-satellite" --device /dev/snd --group-add=audio \
    ghcr.io/synesthesiam/homeassistant-satellite:latest \
    --host <HOST> \
    --token <TOCKEN> \
    ...
```

compose:

```yaml
version: "3.8"
services:
  homeassistant-satellite:
    image: "ghcr.io/synesthesiam/homeassistant-satellite:latest"
    devices:
      - /dev/snd:/dev/snd
    group_add:
      - audio
    command:
      - --host
      - <HOST>
      - --token
      - <TOCKEN>
```

=======
>>>>>>> e2ee0a66
## Troubleshooting

Add `--debug` to get more information about the messages being exchanged with Home Assistant.

Add `--debug-recording-dir <DIR>` to save recorded audio to a directory `<DIR>`.<|MERGE_RESOLUTION|>--- conflicted
+++ resolved
@@ -202,8 +202,6 @@
 sudo systemctl disable --now homeassistant-satellite.service
 ```
 
-
-<<<<<<< HEAD
 ### Running in docker
 
 cmd:
@@ -231,11 +229,9 @@
       - --host
       - <HOST>
       - --token
-      - <TOCKEN>
-```
-
-=======
->>>>>>> e2ee0a66
+      - <TOKEN>
+```
+
 ## Troubleshooting
 
 Add `--debug` to get more information about the messages being exchanged with Home Assistant.
