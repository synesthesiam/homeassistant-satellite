#!/usr/bin/env python3
import argparse
import asyncio
import logging
import os
import queue
import shlex
import shutil
import sys
import threading
<<<<<<< HEAD
import socket
=======
import time
import wave
import socket
from collections import deque
>>>>>>> 8ac27405
from dataclasses import dataclass
from pathlib import Path
from typing import Optional, Tuple, Union

from homeassistant_satellite.ha_connection import HAConnection

<<<<<<< HEAD
from .mic_record import (
=======
from .mic import (
>>>>>>> 8ac27405
    ARECORD_WITH_DEVICE,
    DEFAULT_ARECORD,
)
from .mic_process import (
    VAD_DISABLED,
    WAKE_WORD_DISABLED,
    mic_thread_entry,
)
from .remote import stream
from .snd import (
    APLAY_WITH_DEVICE,
    DEFAULT_APLAY,
    play_pulseaudio,
    play_subprocess,
    play_udp,
)
from .state import MicState, State


# items of the playback queue
@dataclass
class PlayMedia:
    media: str  # wav url/path to play


@dataclass
class SetMicState:
    mic_state: MicState  # mic state after playing


@dataclass
class Duck:
    enable: bool  # enable/disable ducking


PlaybackQueueItem = Optional[Union[PlayMedia, SetMicState, Duck]]

_LOGGER = logging.getLogger(__name__)
_DIR = Path(__file__).parent


async def main() -> None:
    parser = argparse.ArgumentParser()
    parser.add_argument("--host", required=True, help="Home Assistant server host")
    token_group = parser.add_mutually_exclusive_group(required=True)
    token_group.add_argument("--token", help="Long-lived access token")
    token_group.add_argument(
        "--token-file", help="Path to a file containing the Long-lived access token"
    )
    parser.add_argument(
        "--port", type=int, help="Port for Home Assistant server", default=8123
    )
    parser.add_argument("--api-path", default="/api")
    parser.add_argument("--pipeline", help="Name of pipeline")
    parser.add_argument(
        "--protocol",
        default="http",
        choices=("http", "https"),
        help="Home Assistant protocol",
    )
    #
    parser.add_argument("--mic-device", help="Name of ALSA microphone device")
    parser.add_argument("--snd-device", help="Name of ALSA sound device")
    #
    parser.add_argument(
        "--mic-command",
        help="External command to run for raw audio data (16Khz, 16-bit mono PCM)",
    )
    parser.add_argument(
        "--snd-command",
        help="External command to run for raw audio out (see --snd-command-sample-rate)",
    )
    parser.add_argument(
        "--snd-command-sample-rate",
        type=int,
        default=22050,
        help="Sample rate for --snd-command (default: 22050)",
    )
    #
    parser.add_argument(
        "--awake-sound", help="Audio file to play when wake word is detected"
    )
    parser.add_argument(
        "--done-sound", help="Audio file to play when voice command is done"
    )
    parser.add_argument(
        "--volume", type=float, default=1.0, help="Playback volume (0-1)"
    )
    #
    parser.add_argument(
        "--vad", choices=(VAD_DISABLED, "webrtcvad", "silero"), default=VAD_DISABLED
    )
    parser.add_argument(
        "--vad-model",
        help="Path to Silero VAD onnx model (v4)",
        default=_DIR / "models" / "silero_vad.onnx",
    )
    parser.add_argument("--vad-threshold", type=float, default=0.5)
    parser.add_argument("--vad-trigger-level", type=int, default=3)
    parser.add_argument("--vad-buffer-chunks", type=int, default=40)
    #
    parser.add_argument("--wake-buffer-seconds", type=float, default=0)
    #
    parser.add_argument(
        "--noise-suppression", type=int, default=0, choices=(0, 1, 2, 3, 4)
    )
    parser.add_argument("--auto-gain", type=int, default=0, choices=list(range(32)))
    parser.add_argument("--volume-multiplier", type=float, default=1.0)
    #
    parser.add_argument(
        "--wake-word",
        choices=(WAKE_WORD_DISABLED, "wyoming"),
        default=WAKE_WORD_DISABLED,
    )
    parser.add_argument("--wake-word-id", type=str)
    parser.add_argument("--wyoming-host", type=str, default="localhost")
    parser.add_argument("--wyoming-port", type=int, default=10400)
    #
    parser.add_argument(
        "--pulseaudio",
        nargs="?",
        const="__default__",  # when used without argument
        help="Use pulseaudio (socket/hostname optionally passed as argument)",
    )
    parser.add_argument(
        "--ducking-volume",
        type=float,
        help="Set output volume to this value while recording",
    )
    parser.add_argument(
        "--echo-cancel",
        action="store_true",
        help="Enable acoustic echo cancellation",
    )
    #
    parser.add_argument("--udp-mic", type=int, help="UDP port to receive input audio")
    parser.add_argument("--udp-snd", type=int, help="UDP port to send output audio")
    parser.add_argument(
        "--udp-snd-sample-rate",
        type=int,
        default=22050,
        help="Sample rate for UDP output audio (default: 22050)",
    )
    #
    parser.add_argument(
        "--debug-recording-dir", help="Directory to store audio for debugging"
    )
    #
    parser.add_argument(
        "--debug", action="store_true", help="Print DEBUG messages to the console"
    )
    args = parser.parse_args()
    logging.basicConfig(level=logging.DEBUG if args.debug else logging.INFO)
    _LOGGER.debug(args)

    if not shutil.which("ffmpeg"):
        _LOGGER.fatal("Please install ffmpeg")
        sys.exit(1)

    if args.token_file:
        with open(args.token_file, "r", encoding="utf-8") as fd:
            token = fd.read().strip()
    else:
        token = args.token

    if args.mic_device and (not args.mic_command):
        args.mic_command = ARECORD_WITH_DEVICE.format(device=args.mic_device)

    if not args.mic_command:
        args.mic_command = DEFAULT_ARECORD

    if args.snd_device and (not args.snd_command):
        args.snd_command = APLAY_WITH_DEVICE.format(
            device=args.snd_device, rate=args.snd_command_sample_rate
        )

    if not args.snd_command:
        args.snd_command = DEFAULT_APLAY.format(rate=args.snd_command_sample_rate)

    args.mic_command = shlex.split(args.mic_command)
    args.snd_command = shlex.split(args.snd_command)

    if args.awake_sound and not os.path.isfile(args.awake_sound):
        _LOGGER.fatal("--awake-sound points to non-existing file")
        sys.exit(1)

    if args.done_sound and not os.path.isfile(args.done_sound):
        _LOGGER.fatal("--done-sound points to non-existing file")
        sys.exit(1)

    if args.ducking_volume and not args.pulseaudio:
        _LOGGER.fatal("--ducking-volume only available with --pulseaudio")
        sys.exit(1)
    if args.echo_cancel and not args.pulseaudio:
        _LOGGER.fatal("--echo-cancel only available with --pulseaudio")
        sys.exit(1)

    if args.debug_recording_dir:
        # Create directory for saving debug audio
        args.debug_recording_dir = Path(args.debug_recording_dir)
        args.debug_recording_dir.mkdir(parents=True, exist_ok=True)

    loop = asyncio.get_running_loop()
    recording_queue: "asyncio.Queue[Tuple[int, bytes]]" = asyncio.Queue()
    playback_queue: "queue.Queue[PlaybackQueueItem]" = queue.Queue()
    ready_to_stream = asyncio.Event()
    state = State(mic=MicState.WAIT_FOR_VAD)

    # Recording thread for microphone
    mic_thread = threading.Thread(
        target=mic_thread_entry,
        args=(args, loop, recording_queue, ready_to_stream, state),
        daemon=True,
    )
    mic_thread.start()

    # Playback thread
    playback_thread = threading.Thread(
        target=_playback_thread_entry,
        args=(args, playback_queue, state),
        daemon=True,
    )
    playback_thread.start()

    # Connect to HA and continuously run pipelines
    try:
        async with HAConnection(
            host=args.host,
            protocol=args.protocol,
            port=args.port,
            token=token,
        ) as ha_connection:
            while state.is_running:
                await _run_pipeline(
                    args=args,
                    state=state,
                    ha_connection=ha_connection,
<<<<<<< HEAD
                    ready_to_stream=ready_to_stream,
=======
                    speech_detected=speech_detected,
>>>>>>> 8ac27405
                    recording_queue=recording_queue,
                    playback_queue=playback_queue,
                )

    except Exception:
        _LOGGER.exception("Unknown exception in the main thread")

    finally:
        state.is_running = False
        mic_thread.join()
        playback_queue.put_nowait(None)  # exit request
        playback_thread.join()


async def _run_pipeline(
    args,
<<<<<<< HEAD
    state: State,
    ha_connection: HAConnection,
    ready_to_stream: asyncio.Event,
    recording_queue: "asyncio.Queue[Tuple[int, bytes]]",
    playback_queue: "queue.Queue[PlaybackQueueItem]",
):
    """Run a single pipeline in the main thread"""

    state.pipeline_count += 1

    if args.vad != VAD_DISABLED:
        _LOGGER.debug("Waiting for speech")

    # The ready_to_stream event fires when local processing is over and we are
    # ready to stream audio to HA.
    await ready_to_stream.wait()
    ready_to_stream.clear()

    if not state.is_running:
        # Error in mic thread
        return

    async for _timestamp, event_type, event_data in stream(
        ha_connection=ha_connection,
        audio=recording_queue,
        pipeline_name=args.pipeline,
        audio_seconds_to_buffer=args.wake_buffer_seconds,
        start_stage=("wake_word" if args.wake_word == WAKE_WORD_DISABLED else "stt"),
    ):
        _LOGGER.warning("%s %s", event_type, event_data)

        if event_type == "wake_word-end":
            if args.ducking_volume is not None:
                playback_queue.put_nowait(Duck(True))

            if args.awake_sound:
                state.mic = MicState.NOT_RECORDING
                playback_queue.put_nowait(PlayMedia(args.awake_sound))
                playback_queue.put_nowait(SetMicState(MicState.RECORDING))

        elif event_type == "stt-end":
            # Stop recording until run ends
            state.mic = MicState.NOT_RECORDING
            if args.done_sound:
                playback_queue.put_nowait(PlayMedia(args.done_sound))

        elif event_type == "tts-end":
            # Play TTS output
            tts_url = event_data.get("tts_output", {}).get("url")
            if tts_url:
                url = f"{args.protocol}://{args.host}:{args.port}{tts_url}"
                playback_queue.put_nowait(PlayMedia(url))

        elif event_type in ("run-end", "error"):
            # Start recording for next wake word (after TTS finishes)
            playback_queue.put_nowait(SetMicState(MicState.WAIT_FOR_VAD))

            if args.ducking_volume is not None:
                playback_queue.put_nowait(Duck(False))

        # For the main events that change the state of the satellite, fire a HA
        # event to let the world know about our state. Skip consecutive same
        # events (mainly consecutive run-ends).
        if (
            event_type in ["wake_word-end", "stt-end", "tts-end", "run-end"]
            and event_type != state.last_event
        ):
            state.last_event = event_type
            asyncio.create_task(  # in background
                ha_connection.send_and_receive(
                    {
                        "type": "fire_event",
                        "event_type": "homeassistant_satellite_event",
                        "event_data": {
                            "satellite_name": socket.gethostname(),
                            "pipeline_event": {
                                "type": event_type,
                                "data": event_data,
                            },
                        },
                    }
                )
            )
=======
    state: State,
    ha_connection: HAConnection,
    speech_detected: asyncio.Event,
    recording_queue: "asyncio.Queue[Tuple[int, bytes]]",
    playback_queue: "queue.Queue[PlaybackQueueItem]",
):
    """Run a single pipeline in the main thread"""

    if args.vad != VAD_DISABLED:
        _LOGGER.debug("Waiting for speech")
        await speech_detected.wait()
        speech_detected.clear()

    if not state.is_running:
        # Error in mic thread
        return

    _LOGGER.warning("Speech detected")

    async for _timestamp, event_type, event_data in stream(
        ha_connection=ha_connection,
        audio=recording_queue,
        pipeline_name=args.pipeline,
        audio_seconds_to_buffer=args.wake_buffer_seconds,
    ):
        _LOGGER.warning("%s %s", event_type, event_data)

        if event_type == "wake_word-end":
            if args.ducking_volume is not None:
                playback_queue.put_nowait(Duck(True))

            if args.awake_sound:
                state.mic = MicState.NOT_RECORDING
                playback_queue.put_nowait(PlayMedia(args.awake_sound))
                playback_queue.put_nowait(SetMicState(MicState.RECORDING))

        elif event_type == "stt-end":
            # Stop recording until run ends
            state.mic = MicState.NOT_RECORDING
            if args.done_sound:
                playback_queue.put_nowait(PlayMedia(args.done_sound))

        elif event_type == "tts-end":
            # Play TTS output
            tts_url = event_data.get("tts_output", {}).get("url")
            if tts_url:
                url = f"{args.protocol}://{args.host}:{args.port}{tts_url}"
                playback_queue.put_nowait(PlayMedia(url))

        elif event_type in ("run-end", "error"):
            # Start recording for next wake word (after TTS finishes)
            playback_queue.put_nowait(SetMicState(MicState.WAIT_FOR_VAD))

            if args.ducking_volume is not None:
                playback_queue.put_nowait(Duck(False))

        # For the main events that change the state of the satellite, fire a HA
        # event to let the world know about our state. Skip consecutive same
        # events (mainly consecutive run-ends).
        if (
            event_type in ["wake_word-end", "stt-end", "tts-end", "run-end"]
            and event_type != state.last_event
        ):
            state.last_event = event_type
            asyncio.create_task(  # in background
                ha_connection.send_and_receive(
                    {
                        "type": "fire_event",
                        "event_type": "homeassistant_satellite_event",
                        "event_data": {
                            "satellite_name": socket.gethostname(),
                            "pipeline_event": {
                                "type": event_type,
                                "data": event_data,
                            },
                        },
                    }
                )
            )


# -----------------------------------------------------------------------------


def _mic_proc(
    args: argparse.Namespace,
    loop: asyncio.AbstractEventLoop,
    audio_queue: "asyncio.Queue[Tuple[int, bytes]]",
    speech_detected: asyncio.Event,
    state: State,
) -> None:
    try:
        audio_processor: "Optional[AudioProcessor]" = None
        vad: Optional[VoiceActivityDetector] = None
        vad_activation: int = 0
        vad_chunk_buffer: Deque[Tuple[int, bytes]] = deque(
            maxlen=args.vad_buffer_chunks
        )
        sub_chunk_samples: Final = 160
        sub_chunk_bytes: Final = sub_chunk_samples * 2  # 16-bit
        wav_writer: Optional[wave.Wave_write] = None

        webrtc_vad = args.vad == "webrtcvad"
        if webrtc_vad or (args.noise_suppression > 0) or (args.auto_gain > 0):
            from webrtc_noise_gain import AudioProcessor

            audio_processor = AudioProcessor(args.auto_gain, args.noise_suppression)

            # Required so we don't need an extra buffer
            assert (
                SAMPLES_PER_CHUNK % sub_chunk_samples
            ) == 0, "Audio chunks must be a multiple of 10ms"
            _LOGGER.debug("Using webrtc audio processing")

        if args.vad == "silero":
            vad = SileroVoiceActivityDetector(args.vad_model)
            _LOGGER.debug("Using silero VAD")

        if args.udp_mic is not None:
            # UDP socket
            mic_stream = record_udp(args.udp_mic, state)
        elif args.pulseaudio is not None:
            # PulseAudio
            mic_stream = record_pulseaudio(args.pulseaudio, args.mic_device)
        else:
            # External program
            mic_stream = record_subprocess(args.mic_command)

        for ts_chunk in mic_stream:
            if not state.is_running:
                break

            timestamp, chunk = ts_chunk
            vad_prob = 0.0

            if args.volume_multiplier != 1.0:
                chunk = multiply_volume(chunk, args.volume_multiplier)

            # Process in 10ms sub-chunks.
            if audio_processor is not None:
                clean_chunk = bytes()
                ap_sub_chunks = len(chunk) // sub_chunk_bytes
                if (len(chunk) % sub_chunk_bytes) != 0:
                    _LOGGER.warning("Mic chunk size is not a multiple of 10ms")

                for sub_chunk_idx in range(ap_sub_chunks):
                    sub_chunk_offset = sub_chunk_idx * sub_chunk_bytes
                    result = audio_processor.Process10ms(
                        chunk[sub_chunk_offset : (sub_chunk_offset + sub_chunk_bytes)]
                    )

                    clean_chunk += result.audio
                    if webrtc_vad and result.is_speech:
                        vad_prob = 1.0

                # Overwrite with clean audio
                chunk = clean_chunk
                ts_chunk = (timestamp, clean_chunk)

            if state.mic == MicState.WAIT_FOR_VAD:
                if wav_writer is not None:
                    wav_writer.close()
                    wav_writer = None

                if not (vad or webrtc_vad):
                    # No VAD
                    state.mic = MicState.RECORDING
                else:
                    if vad is not None:
                        # silero
                        vad_prob = vad(chunk)

                    if vad_prob >= args.vad_threshold:
                        vad_activation += 1
                    else:
                        vad_activation = max(0, vad_activation - 1)

                    if vad_activation >= args.vad_trigger_level:
                        state.mic = MicState.RECORDING
                        speech_detected.set()

                        if vad is not None:
                            vad.reset()

                        vad_activation = 0
                    else:
                        vad_chunk_buffer.append(ts_chunk)

            if state.mic == MicState.RECORDING:
                if args.debug_recording_dir and (wav_writer is None):
                    # Save audio
                    wav_writer = wave.open(
                        str(args.debug_recording_dir / f"{time.monotonic_ns()}.wav"),
                        "wb",
                    )
                    wav_writer.setframerate(RATE)
                    wav_writer.setsampwidth(WIDTH)
                    wav_writer.setnchannels(CHANNELS)

                if vad_chunk_buffer:
                    for buffered_chunk in vad_chunk_buffer:
                        loop.call_soon_threadsafe(
                            audio_queue.put_nowait, buffered_chunk
                        )

                        if wav_writer is not None:
                            wav_writer.writeframes(buffered_chunk[1])

                    vad_chunk_buffer.clear()

                loop.call_soon_threadsafe(audio_queue.put_nowait, ts_chunk)
                if wav_writer is not None:
                    wav_writer.writeframes(ts_chunk[1])

    except Exception:
        _LOGGER.exception("Unexpected error in _mic_proc")
        os._exit(-1)  # pylint: disable=protected-access
>>>>>>> 8ac27405


# -----------------------------------------------------------------------------


def _playback_thread_entry(
    args: argparse.Namespace,
    playback_queue: "queue.Queue[PlaybackQueueItem]",
    state: State,
) -> None:
    try:
        if args.udp_snd is not None:
            # UDP socket
            play_ctx = play_udp(
                udp_port=args.udp_snd,
                state=state,
                sample_rate=args.udp_snd_sample_rate,
                volume=args.volume,
            )
        elif args.pulseaudio is not None:
            # PulseAudio
            play_ctx = play_pulseaudio(
                server=args.pulseaudio,
                snd_device=args.snd_device,
                mic_device=args.mic_device,
                volume=args.volume,
                ducking_volume=args.ducking_volume,
                echo_cancel=args.echo_cancel,
            )
        else:
            # External program
            play_ctx = play_subprocess(
                command=args.snd_command,
                sample_rate=args.snd_command_sample_rate,
                volume=args.volume,
            )

        with play_ctx as (play, duck):
            for item in iter(playback_queue.get, None):
                if isinstance(item, PlayMedia):
                    try:
                        play(item.media)
                    except EOFError:
                        pass  # expected when media item is empty ("never mind")
                    except Exception:
                        _LOGGER.exception(
                            "Unexpected error playing media item: %s", item
                        )

                elif isinstance(item, SetMicState):
                    state.mic = item.mic_state

                elif isinstance(item, Duck):
                    duck(item.enable)

            return  # we got None from the queue, exit

    except Exception:
        _LOGGER.exception("Sound error in _playback_thread_entry")
        os._exit(-1)  # pylint: disable=protected-access


# -----------------------------------------------------------------------------


def run():
    asyncio.run(main())


if __name__ == "__main__":
    try:
        run()
    except KeyboardInterrupt:
        pass<|MERGE_RESOLUTION|>--- conflicted
+++ resolved
@@ -8,25 +8,17 @@
 import shutil
 import sys
 import threading
-<<<<<<< HEAD
-import socket
-=======
 import time
 import wave
 import socket
 from collections import deque
->>>>>>> 8ac27405
 from dataclasses import dataclass
 from pathlib import Path
 from typing import Optional, Tuple, Union
 
 from homeassistant_satellite.ha_connection import HAConnection
 
-<<<<<<< HEAD
 from .mic_record import (
-=======
-from .mic import (
->>>>>>> 8ac27405
     ARECORD_WITH_DEVICE,
     DEFAULT_ARECORD,
 )
@@ -264,11 +256,7 @@
                     args=args,
                     state=state,
                     ha_connection=ha_connection,
-<<<<<<< HEAD
                     ready_to_stream=ready_to_stream,
-=======
-                    speech_detected=speech_detected,
->>>>>>> 8ac27405
                     recording_queue=recording_queue,
                     playback_queue=playback_queue,
                 )
@@ -285,7 +273,6 @@
 
 async def _run_pipeline(
     args,
-<<<<<<< HEAD
     state: State,
     ha_connection: HAConnection,
     ready_to_stream: asyncio.Event,
@@ -369,225 +356,6 @@
                     }
                 )
             )
-=======
-    state: State,
-    ha_connection: HAConnection,
-    speech_detected: asyncio.Event,
-    recording_queue: "asyncio.Queue[Tuple[int, bytes]]",
-    playback_queue: "queue.Queue[PlaybackQueueItem]",
-):
-    """Run a single pipeline in the main thread"""
-
-    if args.vad != VAD_DISABLED:
-        _LOGGER.debug("Waiting for speech")
-        await speech_detected.wait()
-        speech_detected.clear()
-
-    if not state.is_running:
-        # Error in mic thread
-        return
-
-    _LOGGER.warning("Speech detected")
-
-    async for _timestamp, event_type, event_data in stream(
-        ha_connection=ha_connection,
-        audio=recording_queue,
-        pipeline_name=args.pipeline,
-        audio_seconds_to_buffer=args.wake_buffer_seconds,
-    ):
-        _LOGGER.warning("%s %s", event_type, event_data)
-
-        if event_type == "wake_word-end":
-            if args.ducking_volume is not None:
-                playback_queue.put_nowait(Duck(True))
-
-            if args.awake_sound:
-                state.mic = MicState.NOT_RECORDING
-                playback_queue.put_nowait(PlayMedia(args.awake_sound))
-                playback_queue.put_nowait(SetMicState(MicState.RECORDING))
-
-        elif event_type == "stt-end":
-            # Stop recording until run ends
-            state.mic = MicState.NOT_RECORDING
-            if args.done_sound:
-                playback_queue.put_nowait(PlayMedia(args.done_sound))
-
-        elif event_type == "tts-end":
-            # Play TTS output
-            tts_url = event_data.get("tts_output", {}).get("url")
-            if tts_url:
-                url = f"{args.protocol}://{args.host}:{args.port}{tts_url}"
-                playback_queue.put_nowait(PlayMedia(url))
-
-        elif event_type in ("run-end", "error"):
-            # Start recording for next wake word (after TTS finishes)
-            playback_queue.put_nowait(SetMicState(MicState.WAIT_FOR_VAD))
-
-            if args.ducking_volume is not None:
-                playback_queue.put_nowait(Duck(False))
-
-        # For the main events that change the state of the satellite, fire a HA
-        # event to let the world know about our state. Skip consecutive same
-        # events (mainly consecutive run-ends).
-        if (
-            event_type in ["wake_word-end", "stt-end", "tts-end", "run-end"]
-            and event_type != state.last_event
-        ):
-            state.last_event = event_type
-            asyncio.create_task(  # in background
-                ha_connection.send_and_receive(
-                    {
-                        "type": "fire_event",
-                        "event_type": "homeassistant_satellite_event",
-                        "event_data": {
-                            "satellite_name": socket.gethostname(),
-                            "pipeline_event": {
-                                "type": event_type,
-                                "data": event_data,
-                            },
-                        },
-                    }
-                )
-            )
-
-
-# -----------------------------------------------------------------------------
-
-
-def _mic_proc(
-    args: argparse.Namespace,
-    loop: asyncio.AbstractEventLoop,
-    audio_queue: "asyncio.Queue[Tuple[int, bytes]]",
-    speech_detected: asyncio.Event,
-    state: State,
-) -> None:
-    try:
-        audio_processor: "Optional[AudioProcessor]" = None
-        vad: Optional[VoiceActivityDetector] = None
-        vad_activation: int = 0
-        vad_chunk_buffer: Deque[Tuple[int, bytes]] = deque(
-            maxlen=args.vad_buffer_chunks
-        )
-        sub_chunk_samples: Final = 160
-        sub_chunk_bytes: Final = sub_chunk_samples * 2  # 16-bit
-        wav_writer: Optional[wave.Wave_write] = None
-
-        webrtc_vad = args.vad == "webrtcvad"
-        if webrtc_vad or (args.noise_suppression > 0) or (args.auto_gain > 0):
-            from webrtc_noise_gain import AudioProcessor
-
-            audio_processor = AudioProcessor(args.auto_gain, args.noise_suppression)
-
-            # Required so we don't need an extra buffer
-            assert (
-                SAMPLES_PER_CHUNK % sub_chunk_samples
-            ) == 0, "Audio chunks must be a multiple of 10ms"
-            _LOGGER.debug("Using webrtc audio processing")
-
-        if args.vad == "silero":
-            vad = SileroVoiceActivityDetector(args.vad_model)
-            _LOGGER.debug("Using silero VAD")
-
-        if args.udp_mic is not None:
-            # UDP socket
-            mic_stream = record_udp(args.udp_mic, state)
-        elif args.pulseaudio is not None:
-            # PulseAudio
-            mic_stream = record_pulseaudio(args.pulseaudio, args.mic_device)
-        else:
-            # External program
-            mic_stream = record_subprocess(args.mic_command)
-
-        for ts_chunk in mic_stream:
-            if not state.is_running:
-                break
-
-            timestamp, chunk = ts_chunk
-            vad_prob = 0.0
-
-            if args.volume_multiplier != 1.0:
-                chunk = multiply_volume(chunk, args.volume_multiplier)
-
-            # Process in 10ms sub-chunks.
-            if audio_processor is not None:
-                clean_chunk = bytes()
-                ap_sub_chunks = len(chunk) // sub_chunk_bytes
-                if (len(chunk) % sub_chunk_bytes) != 0:
-                    _LOGGER.warning("Mic chunk size is not a multiple of 10ms")
-
-                for sub_chunk_idx in range(ap_sub_chunks):
-                    sub_chunk_offset = sub_chunk_idx * sub_chunk_bytes
-                    result = audio_processor.Process10ms(
-                        chunk[sub_chunk_offset : (sub_chunk_offset + sub_chunk_bytes)]
-                    )
-
-                    clean_chunk += result.audio
-                    if webrtc_vad and result.is_speech:
-                        vad_prob = 1.0
-
-                # Overwrite with clean audio
-                chunk = clean_chunk
-                ts_chunk = (timestamp, clean_chunk)
-
-            if state.mic == MicState.WAIT_FOR_VAD:
-                if wav_writer is not None:
-                    wav_writer.close()
-                    wav_writer = None
-
-                if not (vad or webrtc_vad):
-                    # No VAD
-                    state.mic = MicState.RECORDING
-                else:
-                    if vad is not None:
-                        # silero
-                        vad_prob = vad(chunk)
-
-                    if vad_prob >= args.vad_threshold:
-                        vad_activation += 1
-                    else:
-                        vad_activation = max(0, vad_activation - 1)
-
-                    if vad_activation >= args.vad_trigger_level:
-                        state.mic = MicState.RECORDING
-                        speech_detected.set()
-
-                        if vad is not None:
-                            vad.reset()
-
-                        vad_activation = 0
-                    else:
-                        vad_chunk_buffer.append(ts_chunk)
-
-            if state.mic == MicState.RECORDING:
-                if args.debug_recording_dir and (wav_writer is None):
-                    # Save audio
-                    wav_writer = wave.open(
-                        str(args.debug_recording_dir / f"{time.monotonic_ns()}.wav"),
-                        "wb",
-                    )
-                    wav_writer.setframerate(RATE)
-                    wav_writer.setsampwidth(WIDTH)
-                    wav_writer.setnchannels(CHANNELS)
-
-                if vad_chunk_buffer:
-                    for buffered_chunk in vad_chunk_buffer:
-                        loop.call_soon_threadsafe(
-                            audio_queue.put_nowait, buffered_chunk
-                        )
-
-                        if wav_writer is not None:
-                            wav_writer.writeframes(buffered_chunk[1])
-
-                    vad_chunk_buffer.clear()
-
-                loop.call_soon_threadsafe(audio_queue.put_nowait, ts_chunk)
-                if wav_writer is not None:
-                    wav_writer.writeframes(ts_chunk[1])
-
-    except Exception:
-        _LOGGER.exception("Unexpected error in _mic_proc")
-        os._exit(-1)  # pylint: disable=protected-access
->>>>>>> 8ac27405
 
 
 # -----------------------------------------------------------------------------
