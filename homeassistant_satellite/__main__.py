--- conflicted
+++ resolved
@@ -4,11 +4,8 @@
 import contextlib
 import functools
 import logging
-<<<<<<< HEAD
 import os
-=======
 import shlex
->>>>>>> c49f832f
 import shutil
 import socket
 import sys
